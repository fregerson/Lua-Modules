--- conflicted
+++ resolved
@@ -8,22 +8,15 @@
 
 local Abbreviation = require('Module:Abbreviation')
 local Class = require('Module:Class')
-<<<<<<< HEAD
-local Table = require('Module:Table')
-=======
 local Lua = require('Module:Lua')
->>>>>>> ae1bff03
 local Namespace = require('Module:Namespace')
+local Region = require('Module:Region')
 local Table = require('Module:Table')
 local Template = require('Module:Template')
 local String = require('Module:StringUtils')
 local WarningBox = require('Module:WarningBox')
 local Variables = require('Module:Variables')
-<<<<<<< HEAD
-local Earnings = require('Module:Earnings')
-local BasicInfobox = require('Module:Infobox/Basic')
-local Region = require('Module:Region')
-=======
+
 
 local BasicInfobox = Lua.import('Module:Infobox/Basic', {requireDevIfEnabled = true})
 local Earnings = Lua.import('Module:Earnings', {requireDevIfEnabled = true})
@@ -31,7 +24,6 @@
 local Links = Lua.import('Module:Links', {requireDevIfEnabled = true})
 local Locale = Lua.import('Module:Locale', {requireDevIfEnabled = true})
 local ReferenceCleaner = Lua.import('Module:ReferenceCleaner', {requireDevIfEnabled = true})
->>>>>>> ae1bff03
 
 local Widgets = require('Module:Infobox/Widget/All')
 local Cell = Widgets.Cell
@@ -294,7 +286,7 @@
 		name = name,
 		location = self:getStandardLocationValue(args.location),
 		location2 = self:getStandardLocationValue(args.location2),
-		region = args.region,
+		region = self:getStandardRegionValue(args.region, args.location),
 		locations = Locale.formatLocations(args),
 		logo = args.image or textlessImage,
 		logodark = args.imagedark or args.imagedarkmode or args.image or textlessImageDark,
@@ -305,11 +297,7 @@
 		disbanddate = ReferenceCleaner.clean(args.disbanded),
 		coach = args.coaches or args.coach,
 		manager = args.manager,
-<<<<<<< HEAD
-		region = self:getStandardRegionValue(args.region, args.location),
-=======
 		template = teamTemplate,
->>>>>>> ae1bff03
 		links = mw.ext.LiquipediaDB.lpdb_create_json(
 			Links.makeFullLinksForTableItems(links or {}, 'team')
 		),
