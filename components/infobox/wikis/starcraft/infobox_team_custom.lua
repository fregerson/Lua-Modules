---
-- @Liquipedia
-- wiki=starcraft
-- page=Module:Infobox/Team/Custom
--
-- Please see https://github.com/Liquipedia/Lua-Modules to contribute
--

local Class = require('Module:Class')
local Faction = require('Module:Faction')
local Info = require('Module:Info')
local Json = require('Module:Json')
local Logic = require('Module:Logic')
local Lpdb = require('Module:Lpdb')
local Lua = require('Module:Lua')
local Math = require('Module:Math')
local Namespace = require('Module:Namespace')
local String = require('Module:StringUtils')
local Table = require('Module:Table')
local Variables = require('Module:Variables')

local Injector = Lua.import('Module:Infobox/Widget/Injector', {requireDevIfEnabled = true})
local Opponent = Lua.import('Module:Opponent/Starcraft', {requireDevIfEnabled = true})
local Team = Lua.import('Module:Infobox/Team', {requireDevIfEnabled = true})

local Widgets = require('Module:Infobox/Widget/All')
local Breakdown = Widgets.Breakdown
local Cell = Widgets.Cell
local Title = Widgets.Title

local Condition = require('Module:Condition')
local ConditionTree = Condition.Tree
local ConditionNode = Condition.Node
local Comparator = Condition.Comparator
local BooleanOperator = Condition.BooleanOperator
local ColumnName = Condition.ColumnName

local CustomTeam = Class.new()

local CustomInjector = Class.new(Injector)
local _LANGUAGE = mw.language.new('en')

local _EARNINGS_MODES = {team = Opponent.team}
local _ALLOWED_PLACES = {'1', '2', '3', '4', '3-4'}
local _PLAYER_EARNINGS_ABBREVIATION = '<abbr title="Earnings of players while on the team">Player earnings</abbr>'

local _args
local _team

function CustomTeam.run(frame)
	local team = Team(frame)
	_team = team
	_args = team.args

	team.getWikiCategories = CustomTeam.getWikiCategories
	team.addToLpdb = CustomTeam.addToLpdb
	team.createWidgetInjector = CustomTeam.createWidgetInjector
	team.calculateEarnings = CustomTeam.calculateEarnings
	team.shouldStore = CustomTeam.shouldStore
	team.defineCustomPageVariables = CustomTeam.defineCustomPageVariables

	return team:createInfobox()
end

function CustomInjector:addCustomCells(widgets)
	table.insert(widgets, Cell{
		name = 'Gaming Director',
		content = {_args['gaming director']}
	})
	return widgets
end

function CustomInjector:parse(id, widgets)
	if id == 'earnings' then
		table.insert(widgets, Cell{name = _PLAYER_EARNINGS_ABBREVIATION,
			content = {
				_team.totalEarningsWhileOnTeam and '$' .. _LANGUAGE:formatNum(_team.totalEarningsWhileOnTeam) or nil
			}
		})
	elseif id == 'achievements' then
		table.insert(widgets, Cell{name = 'Solo Achievements', content = {_args['solo achievements']}})
		--need this ABOVE the history display and below the
		--achievements display, hence moved it here
		local playerBreakDown = CustomTeam.playerBreakDown(_args)
		if playerBreakDown.playernumber then
				table.insert(widgets, Title{name = 'Player Breakdown'})
				table.insert(widgets, Cell{name = 'Number of players', content = {playerBreakDown.playernumber}})
				table.insert(widgets, Breakdown{content = playerBreakDown.display, classes = {'infobox-center'}})
		end
	elseif id == 'history' then
		local index = 1
		while(not String.isEmpty(_args['history' .. index .. 'title'])) do
			table.insert(widgets, Cell{
				name = _args['history' .. index .. 'title'],
				content = {_args['history' .. index]}
			})
			index = index + 1
		end
	end
	return widgets
end

function CustomTeam:createWidgetInjector()
	return CustomInjector()
end

function CustomTeam:addToLpdb(lpdbData)
	lpdbData.region = nil
	lpdbData.extradata.subteams = CustomTeam._listSubTeams()

	lpdbData.extradata.playerearnings = _team.totalEarningsWhileOnTeam
	for year, playerEarningsOfYear  in pairs(_team.earningsWhileOnTeam or {}) do
		lpdbData.extradata['playerearningsin' .. year] = playerEarningsOfYear
	end

	return lpdbData
end

function CustomTeam.getWikiCategories()
	local categories = {}
	if String.isNotEmpty(_args.disbanded) then
		table.insert(categories, 'Disbanded Teams')
	end
	return categories
end

-- gets a list of sub/accademy teams of the team
-- this data can be used in results queries to include
-- results of accademy teams of the current team
function CustomTeam._listSubTeams()
	if String.isEmpty(_args.subteam) and String.isEmpty(_args.subteam1) then
		return nil
	end
	local subTeams = Team:getAllArgsForBase(_args, 'subteam')
	local subTeamsToStore = {}
	for index, subTeam in pairs(subTeams) do
		subTeamsToStore['subteam' .. index] = mw.ext.TeamLiquidIntegration.resolve_redirect(subTeam)
	end
	return Json.stringify(subTeamsToStore)
end

function CustomTeam.playerBreakDown(args)
	local playerBreakDown = {}
	local playernumber = tonumber(args.player_number) or 0
	local zergnumber = tonumber(args.zerg_number) or 0
	local terrannumbner = tonumber(args.terran_number) or 0
	local protossnumber = tonumber(args.protoss_number) or 0
	local randomnumber = tonumber(args.random_number) or 0
	if playernumber == 0 then
		playernumber = zergnumber + terrannumbner + protossnumber + randomnumber
	end

	if playernumber > 0 then
		playerBreakDown.playernumber = playernumber
		if zergnumber + terrannumbner + protossnumber + randomnumber > 0 then
			playerBreakDown.display = {}
			if protossnumber > 0 then
				playerBreakDown.display[#playerBreakDown.display + 1] = Faction.Icon{faction = 'p'} .. ' ' .. protossnumber
			end
			if terrannumbner > 0 then
				playerBreakDown.display[#playerBreakDown.display + 1] = Faction.Icon{faction = 't'} .. ' ' .. terrannumbner
			end
			if zergnumber > 0 then
				playerBreakDown.display[#playerBreakDown.display + 1] = Faction.Icon{faction = 'z'} .. ' ' .. zergnumber
			end
			if randomnumber > 0 then
				playerBreakDown.display[#playerBreakDown.display + 1] = Faction.Icon{faction = 'r'} .. ' ' .. randomnumber
			end
		end
	end
	return playerBreakDown
end

<<<<<<< HEAD
function CustomTeam:calculateEarnings(args)
	if not self:shouldStore() then
		self.totalEarningsWhileOnTeam = 0
		self.earningsWhileOnTeam = {}
		return 0, {}
=======
function CustomTeam.calculateEarnings(args)
	-- set default values for the non query case
	_team.earnings = {}
	_team.totalEarnings = 0
	_team.earningsWhileOnTeam = {}
	_team.totalEarningsWhileOnTeam = 0

	if
		Logic.readBool(args.disable_smw) or
		Logic.readBool(args.disable_lpdb) or
		Logic.readBool(args.disable_storage) or
		Logic.readBool(Variables.varDefault('disable_LPDB_storage')) or
		(not Namespace.isMain())
	then
		doStore = false
		Variables.varDefine('disable_LPDB_storage', 'true')
>>>>>>> 2b173a03
	else
		local total, yearly, playerTotal, playerYearly = self:getEarningsAndMedalsData(self.pagename)
		self.totalEarningsWhileOnTeam = playerTotal or 0
		self.earningsWhileOnTeam = playerYearly or {}
		return total or 0, yearly or {}
	end
end

function CustomTeam:getEarningsAndMedalsData(team)
	local query = 'liquipediatier, liquipediatiertype, placement, date, '
		.. 'individualprizemoney, prizemoney, opponentplayers, opponenttype'

	local playerTeamConditions = ConditionTree(BooleanOperator.any)
	for playerIndex = 1, Info.maximumNumberOfPlayersInPlacements do
		playerTeamConditions:add{
			ConditionNode(ColumnName('opponentplayers_p' .. playerIndex .. 'team'), Comparator.eq, team),
		}
	end

	local placementConditions = ConditionTree(BooleanOperator.any)
	for _, item in pairs(_ALLOWED_PLACES) do
		placementConditions:add{
			ConditionNode(ColumnName('placement'), Comparator.eq, item),
		}
	end

	local conditions = ConditionTree(BooleanOperator.all):add{
		ConditionNode(ColumnName('date'), Comparator.neq, '1970-01-01 00:00:00'),
		ConditionNode(ColumnName('liquipediatiertype'), Comparator.neq, 'Charity'),
		ConditionNode(ColumnName('liquipediatiertype'), Comparator.neq, 'Qualifier'),
		ConditionTree(BooleanOperator.any):add{
			ConditionNode(ColumnName('prizemoney'), Comparator.gt, '0'),
			ConditionTree(BooleanOperator.all):add{
				ConditionNode(ColumnName('opponenttype'), Comparator.eq, Opponent.team),
				ConditionNode(ColumnName('opponentname'), Comparator.eq, team),
				placementConditions,
			},
		},
		ConditionTree(BooleanOperator.any):add{
			ConditionNode(ColumnName('opponentname'), Comparator.eq, team),
			ConditionTree(BooleanOperator.all):add{
				ConditionNode(ColumnName('opponenttype'), Comparator.neq, Opponent.team),
				playerTeamConditions
			},
		},
	}

	local queryParameters = {
		conditions = conditions:toString(),
		query = query,
		order = 'weight desc, liquipediatier asc, placement asc',
	}

	local earnings = {}
	local medals = {}
	local teamMedals = {}
	local playerEarnings = 0
	earnings['total'] = {}
	medals['total'] = {}
	teamMedals['total'] = {}

	local processPlacement = function(placement)
		--handle earnings
		earnings, playerEarnings = self:_addPlacementToEarnings(earnings, playerEarnings, placement)

		--handle medals
		local mode = placement.opponenttype
		if mode == Opponent.solo then
			medals = self:_addPlacementToMedals(medals, placement)
		elseif mode == Opponent.team then
			teamMedals = self:_addPlacementToMedals(teamMedals, placement)
		end
	end

	Lpdb.executeMassQuery('placement', queryParameters, processPlacement)

	CustomTeam._setVarsFromTable(earnings)
	CustomTeam._setVarsFromTable(medals)
	CustomTeam._setVarsFromTable(teamMedals, 'team_')

	if earnings.team == nil then
		earnings.team = {}
	end

	-- to be removed after a purge run + consumer updates
	if self:shouldStore() then
		mw.ext.LiquipediaDB.lpdb_datapoint('total_earnings_players_while_on_team_' .. team, {
				type = 'total_earnings_players_while_on_team',
				name = _team.pagename,
				information = playerEarnings,
		})
	end

	for _, earningsTable in pairs(earnings) do
		for key, value in pairs(earningsTable) do
			earningsTable[key] = Math.round{value}
		end
	end

	return Table.extract(earnings.team or {}, 'total'), earnings.team,
		Table.extract(earnings.other or {}, 'total'), earnings.other
end

function CustomTeam:_addPlacementToEarnings(earnings, playerEarnings, data)
	local prizeMoney = data.prizemoney
	data.opponentplayers = data.opponentplayers or {}
	local mode = data.opponenttype
	mode = _EARNINGS_MODES[mode]
	if not mode then
		prizeMoney = data.individualprizemoney * self:_amountOfTeamPlayersInPlacement(data.opponentplayers)
		playerEarnings = playerEarnings + prizeMoney
		mode = 'other'
	end
	if not earnings[mode] then
		earnings[mode] = {}
	end
	local date = string.sub(data.date, 1, 4)
	earnings[mode][date] = (earnings[mode][date] or 0) + prizeMoney
	earnings[mode]['total'] = (earnings[mode]['total'] or 0) + prizeMoney
	earnings['total'][date] = (earnings['total'][date] or 0) + prizeMoney

	return earnings, playerEarnings
end

function CustomTeam:_addPlacementToMedals(medals, data)
	local place = CustomTeam._placements(data.placement)
	if place then
		if data.liquipediatiertype ~= 'Qualifier' then
			local tier = data.liquipediatier or 'undefined'
			if not medals[place] then
				medals[place] = {}
			end
			medals[place][tier] = (medals[place][tier] or 0) + 1
			medals[place]['total'] = (medals[place]['total'] or 0) + 1
			medals['total'][tier] = (medals['total'][tier] or 0) + 1
		end
	end

	return medals
end

function CustomTeam._setVarsFromTable(table, prefix)
	for key1, item1 in pairs(table) do
		for key2, item2 in pairs(item1) do
			Variables.varDefine((prefix or '') .. key1 .. '_' .. key2, item2)
		end
	end
end

function CustomTeam._placements(value)
	value = mw.text.split(value or '', '-')[1]
	if value == '1' or value == '2' then
		return value
	elseif value == '3' then
		return 'sf'
	end
end

function CustomTeam:_amountOfTeamPlayersInPlacement(players)
	local amount = 0
	for playerKey in Table.iter.pairsByPrefix(players, 'p') do
		if players[playerKey .. 'team'] == self.pagename then
			amount = amount + 1
		end
	end

	return amount
end

function CustomTeam:shouldStore(args)
	return not Logic.readBool(args.disable_smw) and
		not Logic.readBool(args.disable_lpdb) and
		not Logic.readBool(args.disable_storage) and
		not Logic.readBool(Variables.varDefault('disable_SMW_storage')) and
		Namespace.isMain()
end

function CustomTeam:defineCustomPageVariables(args)
	if not CustomTeam:shouldStore(args) then
		Variables.varDefine('disable_SMW_storage', 'true')
	end
end

return CustomTeam<|MERGE_RESOLUTION|>--- conflicted
+++ resolved
@@ -171,30 +171,11 @@
 	return playerBreakDown
 end
 
-<<<<<<< HEAD
 function CustomTeam:calculateEarnings(args)
 	if not self:shouldStore() then
 		self.totalEarningsWhileOnTeam = 0
 		self.earningsWhileOnTeam = {}
 		return 0, {}
-=======
-function CustomTeam.calculateEarnings(args)
-	-- set default values for the non query case
-	_team.earnings = {}
-	_team.totalEarnings = 0
-	_team.earningsWhileOnTeam = {}
-	_team.totalEarningsWhileOnTeam = 0
-
-	if
-		Logic.readBool(args.disable_smw) or
-		Logic.readBool(args.disable_lpdb) or
-		Logic.readBool(args.disable_storage) or
-		Logic.readBool(Variables.varDefault('disable_LPDB_storage')) or
-		(not Namespace.isMain())
-	then
-		doStore = false
-		Variables.varDefine('disable_LPDB_storage', 'true')
->>>>>>> 2b173a03
 	else
 		local total, yearly, playerTotal, playerYearly = self:getEarningsAndMedalsData(self.pagename)
 		self.totalEarningsWhileOnTeam = playerTotal or 0
